/*---------------------------------------------------------------------------------------------
 *  Copyright (c) Microsoft Corporation. All rights reserved.
 *  Licensed under the MIT License. See License.txt in the project root for license information.
 *--------------------------------------------------------------------------------------------*/

import { createReadStream, promises } from 'fs';
import * as path from 'path';
import * as http from 'http';
import * as url from 'url';
import * as cookie from 'cookie';
import * as crypto from 'crypto';
import { isEqualOrParent } from 'vs/base/common/extpath';
import { getMediaMime } from 'vs/base/common/mime';
import { isLinux } from 'vs/base/common/platform';
import { ILogService } from 'vs/platform/log/common/log';
import { IServerEnvironmentService } from 'vs/server/node/serverEnvironmentService';
import { extname, dirname, join, normalize } from 'vs/base/common/path';
import { FileAccess, connectionTokenCookieName, connectionTokenQueryName, Schemas, builtinExtensionsPath } from 'vs/base/common/network';
import { generateUuid } from 'vs/base/common/uuid';
import { IProductService } from 'vs/platform/product/common/productService';
import { ServerConnectionToken, ServerConnectionTokenType } from 'vs/server/node/serverConnectionToken';
import { asTextOrError, IRequestService } from 'vs/platform/request/common/request';
import { IHeaders } from 'vs/base/parts/request/common/request';
import { CancellationToken } from 'vs/base/common/cancellation';
import { URI } from 'vs/base/common/uri';
import { streamToBuffer } from 'vs/base/common/buffer';
import { IProductConfiguration } from 'vs/base/common/product';
import { isString } from 'vs/base/common/types';
import { CharCode } from 'vs/base/common/charCode';
import { IExtensionManifest } from 'vs/platform/extensions/common/extensions';
import { isESM } from 'vs/base/common/amd';
<<<<<<< HEAD
import { ICSSDevelopmentService } from 'vs/platform/environment/node/cssDevService';
=======
import { ICSSDevelopmentService } from 'vs/platform/cssDev/node/cssDevService';
>>>>>>> bea40cdd

const textMimeType: { [ext: string]: string | undefined } = {
	'.html': 'text/html',
	'.js': 'text/javascript',
	'.json': 'application/json',
	'.css': 'text/css',
	'.svg': 'image/svg+xml',
};

/**
 * Return an error to the client.
 */
export async function serveError(req: http.IncomingMessage, res: http.ServerResponse, errorCode: number, errorMessage: string): Promise<void> {
	res.writeHead(errorCode, { 'Content-Type': 'text/plain' });
	res.end(errorMessage);
}

export const enum CacheControl {
	NO_CACHING, ETAG, NO_EXPIRY
}

/**
 * Serve a file at a given path or 404 if the file is missing.
 */
export async function serveFile(filePath: string, cacheControl: CacheControl, logService: ILogService, req: http.IncomingMessage, res: http.ServerResponse, responseHeaders: Record<string, string>): Promise<void> {
	try {
		const stat = await promises.stat(filePath); // throws an error if file doesn't exist
		if (cacheControl === CacheControl.ETAG) {

			// Check if file modified since
			const etag = `W/"${[stat.ino, stat.size, stat.mtime.getTime()].join('-')}"`; // weak validator (https://developer.mozilla.org/en-US/docs/Web/HTTP/Headers/ETag)
			if (req.headers['if-none-match'] === etag) {
				res.writeHead(304);
				return void res.end();
			}

			responseHeaders['Etag'] = etag;
		} else if (cacheControl === CacheControl.NO_EXPIRY) {
			responseHeaders['Cache-Control'] = 'public, max-age=31536000';
		} else if (cacheControl === CacheControl.NO_CACHING) {
			responseHeaders['Cache-Control'] = 'no-store';
		}

		responseHeaders['Content-Type'] = textMimeType[extname(filePath)] || getMediaMime(filePath) || 'text/plain';

		res.writeHead(200, responseHeaders);

		// Data
		createReadStream(filePath).pipe(res);
	} catch (error) {
		if (error.code !== 'ENOENT') {
			logService.error(error);
			console.error(error.toString());
		} else {
			console.error(`File not found: ${filePath}`);
		}

		res.writeHead(404, { 'Content-Type': 'text/plain' });
		return void res.end('Not found');
	}
}

const APP_ROOT = dirname(FileAccess.asFileUri('').fsPath);

export class WebClientServer {

	private readonly _webExtensionResourceUrlTemplate: URI | undefined;

	private readonly _staticRoute: string;
	private readonly _callbackRoute: string;
	private readonly _webExtensionRoute: string;

	constructor(
		private readonly _connectionToken: ServerConnectionToken,
		private readonly _basePath: string,
		readonly serverRootPath: string,
		@IServerEnvironmentService private readonly _environmentService: IServerEnvironmentService,
		@ILogService private readonly _logService: ILogService,
		@IRequestService private readonly _requestService: IRequestService,
		@IProductService private readonly _productService: IProductService,
		@ICSSDevelopmentService private readonly _cssDevService: ICSSDevelopmentService
	) {
		this._webExtensionResourceUrlTemplate = this._productService.extensionsGallery?.resourceUrlTemplate ? URI.parse(this._productService.extensionsGallery.resourceUrlTemplate) : undefined;

		this._staticRoute = `${serverRootPath}/static`;
		this._callbackRoute = `${serverRootPath}/callback`;
		this._webExtensionRoute = `${serverRootPath}/web-extension-resource`;
	}

	/**
	 * Handle web resources (i.e. only needed by the web client).
	 * **NOTE**: This method is only invoked when the server has web bits.
	 * **NOTE**: This method is only invoked after the connection token has been validated.
	 */
	async handle(req: http.IncomingMessage, res: http.ServerResponse, parsedUrl: url.UrlWithParsedQuery): Promise<void> {
		try {
			const pathname = parsedUrl.pathname!;

			if (pathname.startsWith(this._staticRoute) && pathname.charCodeAt(this._staticRoute.length) === CharCode.Slash) {
				return this._handleStatic(req, res, parsedUrl);
			}
			if (pathname === this._basePath) {
				return this._handleRoot(req, res, parsedUrl);
			}
			if (pathname === this._callbackRoute) {
				// callback support
				return this._handleCallback(res);
			}
			if (pathname.startsWith(this._webExtensionRoute) && pathname.charCodeAt(this._webExtensionRoute.length) === CharCode.Slash) {
				// extension resource support
				return this._handleWebExtensionResource(req, res, parsedUrl);
			}

			return serveError(req, res, 404, 'Not found.');
		} catch (error) {
			this._logService.error(error);
			console.error(error.toString());

			return serveError(req, res, 500, 'Internal Server Error.');
		}
	}
	/**
	 * Handle HTTP requests for /static/*
	 */
	private async _handleStatic(req: http.IncomingMessage, res: http.ServerResponse, parsedUrl: url.UrlWithParsedQuery): Promise<void> {
		const headers: Record<string, string> = Object.create(null);

		// Strip the this._staticRoute from the path
		const normalizedPathname = decodeURIComponent(parsedUrl.pathname!); // support paths that are uri-encoded (e.g. spaces => %20)
		const relativeFilePath = normalizedPathname.substring(this._staticRoute.length + 1);

		const filePath = join(APP_ROOT, relativeFilePath); // join also normalizes the path
		if (!isEqualOrParent(filePath, APP_ROOT, !isLinux)) {
			return serveError(req, res, 400, `Bad request.`);
		}

		return serveFile(filePath, this._environmentService.isBuilt ? CacheControl.NO_EXPIRY : CacheControl.ETAG, this._logService, req, res, headers);
	}

	private _getResourceURLTemplateAuthority(uri: URI): string | undefined {
		const index = uri.authority.indexOf('.');
		return index !== -1 ? uri.authority.substring(index + 1) : undefined;
	}

	/**
	 * Handle extension resources
	 */
	private async _handleWebExtensionResource(req: http.IncomingMessage, res: http.ServerResponse, parsedUrl: url.UrlWithParsedQuery): Promise<void> {
		if (!this._webExtensionResourceUrlTemplate) {
			return serveError(req, res, 500, 'No extension gallery service configured.');
		}

		// Strip `/web-extension-resource/` from the path
		const normalizedPathname = decodeURIComponent(parsedUrl.pathname!); // support paths that are uri-encoded (e.g. spaces => %20)
		const path = normalize(normalizedPathname.substring(this._webExtensionRoute.length + 1));
		const uri = URI.parse(path).with({
			scheme: this._webExtensionResourceUrlTemplate.scheme,
			authority: path.substring(0, path.indexOf('/')),
			path: path.substring(path.indexOf('/') + 1)
		});

		if (this._getResourceURLTemplateAuthority(this._webExtensionResourceUrlTemplate) !== this._getResourceURLTemplateAuthority(uri)) {
			return serveError(req, res, 403, 'Request Forbidden');
		}

		const headers: IHeaders = {};
		const setRequestHeader = (header: string) => {
			const value = req.headers[header];
			if (value && (isString(value) || value[0])) {
				headers[header] = isString(value) ? value : value[0];
			} else if (header !== header.toLowerCase()) {
				setRequestHeader(header.toLowerCase());
			}
		};
		setRequestHeader('X-Client-Name');
		setRequestHeader('X-Client-Version');
		setRequestHeader('X-Machine-Id');
		setRequestHeader('X-Client-Commit');

		const context = await this._requestService.request({
			type: 'GET',
			url: uri.toString(true),
			headers
		}, CancellationToken.None);

		const status = context.res.statusCode || 500;
		if (status !== 200) {
			let text: string | null = null;
			try {
				text = await asTextOrError(context);
			} catch (error) {/* Ignore */ }
			return serveError(req, res, status, text || `Request failed with status ${status}`);
		}

		const responseHeaders: Record<string, string | string[]> = Object.create(null);
		const setResponseHeader = (header: string) => {
			const value = context.res.headers[header];
			if (value) {
				responseHeaders[header] = value;
			} else if (header !== header.toLowerCase()) {
				setResponseHeader(header.toLowerCase());
			}
		};
		setResponseHeader('Cache-Control');
		setResponseHeader('Content-Type');
		res.writeHead(200, responseHeaders);
		const buffer = await streamToBuffer(context.stream);
		return void res.end(buffer.buffer);
	}

	/**
	 * Handle HTTP requests for /
	 */
	private async _handleRoot(req: http.IncomingMessage, res: http.ServerResponse, parsedUrl: url.UrlWithParsedQuery): Promise<void> {

		const queryConnectionToken = parsedUrl.query[connectionTokenQueryName];
		if (typeof queryConnectionToken === 'string') {
			// We got a connection token as a query parameter.
			// We want to have a clean URL, so we strip it
			const responseHeaders: Record<string, string> = Object.create(null);
			responseHeaders['Set-Cookie'] = cookie.serialize(
				connectionTokenCookieName,
				queryConnectionToken,
				{
					sameSite: 'lax',
					maxAge: 60 * 60 * 24 * 7 /* 1 week */
				}
			);

			const newQuery = Object.create(null);
			for (const key in parsedUrl.query) {
				if (key !== connectionTokenQueryName) {
					newQuery[key] = parsedUrl.query[key];
				}
			}
			const newLocation = url.format({ pathname: parsedUrl.pathname, query: newQuery });
			responseHeaders['Location'] = newLocation;

			res.writeHead(302, responseHeaders);
			return void res.end();
		}

		const getFirstHeader = (headerName: string) => {
			const val = req.headers[headerName];
			return Array.isArray(val) ? val[0] : val;
		};

		const useTestResolver = (!this._environmentService.isBuilt && this._environmentService.args['use-test-resolver']);
		const remoteAuthority = (
			useTestResolver
				? 'test+test'
				: (getFirstHeader('x-original-host') || getFirstHeader('x-forwarded-host') || req.headers.host)
		);
		if (!remoteAuthority) {
			return serveError(req, res, 400, `Bad request.`);
		}

		function asJSON(value: unknown): string {
			return JSON.stringify(value).replace(/"/g, '&quot;');
		}

		let _wrapWebWorkerExtHostInIframe: undefined | false = undefined;
		if (this._environmentService.args['enable-smoke-test-driver']) {
			// integration tests run at a time when the built output is not yet published to the CDN
			// so we must disable the iframe wrapping because the iframe URL will give a 404
			_wrapWebWorkerExtHostInIframe = false;
		}

		const resolveWorkspaceURI = (defaultLocation?: string) => defaultLocation && URI.file(path.resolve(defaultLocation)).with({ scheme: Schemas.vscodeRemote, authority: remoteAuthority });

		const filePath = FileAccess.asFileUri(`vs/code/browser/workbench/workbench${this._environmentService.isBuilt ? '' : '-dev'}.${isESM ? 'esm.' : ''}html`).fsPath;
		const authSessionInfo = !this._environmentService.isBuilt && this._environmentService.args['github-auth'] ? {
			id: generateUuid(),
			providerId: 'github',
			accessToken: this._environmentService.args['github-auth'],
			scopes: [['user:email'], ['repo']]
		} : undefined;

		const productConfiguration = {
			embedderIdentifier: 'server-distro',
			extensionsGallery: this._webExtensionResourceUrlTemplate && this._productService.extensionsGallery ? {
				...this._productService.extensionsGallery,
				resourceUrlTemplate: this._webExtensionResourceUrlTemplate.with({
					scheme: 'http',
					authority: remoteAuthority,
					path: `${this._webExtensionRoute}/${this._webExtensionResourceUrlTemplate.authority}${this._webExtensionResourceUrlTemplate.path}`
				}).toString(true)
			} : undefined
		} satisfies Partial<IProductConfiguration>;

		if (!this._environmentService.isBuilt) {
			try {
				const productOverrides = JSON.parse((await promises.readFile(join(APP_ROOT, 'product.overrides.json'))).toString());
				Object.assign(productConfiguration, productOverrides);
			} catch (err) {/* Ignore Error */ }
		}

		const workbenchWebConfiguration = {
			remoteAuthority,
			serverBasePath: this._basePath,
			_wrapWebWorkerExtHostInIframe,
			developmentOptions: { enableSmokeTestDriver: this._environmentService.args['enable-smoke-test-driver'] ? true : undefined, logLevel: this._logService.getLevel() },
			settingsSyncOptions: !this._environmentService.isBuilt && this._environmentService.args['enable-sync'] ? { enabled: true } : undefined,
			enableWorkspaceTrust: !this._environmentService.args['disable-workspace-trust'],
			folderUri: resolveWorkspaceURI(this._environmentService.args['default-folder']),
			workspaceUri: resolveWorkspaceURI(this._environmentService.args['default-workspace']),
			productConfiguration,
			callbackRoute: this._callbackRoute
		};

		const cookies = cookie.parse(req.headers.cookie || '');
		const locale = cookies['vscode.nls.locale'] || req.headers['accept-language']?.split(',')[0]?.toLowerCase() || 'en';
		let WORKBENCH_NLS_BASE_URL: string | undefined;
		let WORKBENCH_NLS_URL: string;
		if (!locale.startsWith('en') && this._productService.nlsCoreBaseUrl) {
			WORKBENCH_NLS_BASE_URL = this._productService.nlsCoreBaseUrl;
			WORKBENCH_NLS_URL = `${WORKBENCH_NLS_BASE_URL}${this._productService.commit}/${this._productService.version}/${locale}/nls.messages.js`;
		} else {
			WORKBENCH_NLS_URL = ''; // fallback will apply
		}

		const values: { [key: string]: string } = {
			WORKBENCH_WEB_CONFIGURATION: asJSON(workbenchWebConfiguration),
			WORKBENCH_AUTH_SESSION: authSessionInfo ? asJSON(authSessionInfo) : '',
			WORKBENCH_WEB_BASE_URL: this._staticRoute,
			WORKBENCH_NLS_URL,
			WORKBENCH_NLS_FALLBACK_URL: `${this._staticRoute}/out/nls.messages.js`
		};

		// DEV ---------------------------------------------------------------------------------------
		// DEV: This is for development and enables loading CSS via import-statements via import-maps.
		// DEV: The server needs to send along all CSS modules so that the client can construct the
		// DEV: import-map.
		// DEV ---------------------------------------------------------------------------------------
		if (this._cssDevService.isEnabled) {
			const cssModules = await this._cssDevService.getCssModules();
			values['WORKBENCH_DEV_CSS_MODULES'] = JSON.stringify(cssModules);
		}

		if (useTestResolver) {
			const bundledExtensions: { extensionPath: string; packageJSON: IExtensionManifest }[] = [];
			for (const extensionPath of ['vscode-test-resolver', 'github-authentication']) {
				const packageJSON = JSON.parse((await promises.readFile(FileAccess.asFileUri(`${builtinExtensionsPath}/${extensionPath}/package.json`).fsPath)).toString());
				bundledExtensions.push({ extensionPath, packageJSON });
			}
			values['WORKBENCH_BUILTIN_EXTENSIONS'] = asJSON(bundledExtensions);
		}

		let data;
		try {
			const workbenchTemplate = (await promises.readFile(filePath)).toString();
			data = workbenchTemplate.replace(/\{\{([^}]+)\}\}/g, (_, key) => values[key] ?? 'undefined');
		} catch (e) {
			res.writeHead(404, { 'Content-Type': 'text/plain' });
			return void res.end('Not found');
		}

		const webWorkerExtensionHostIframeScriptSHA = isESM ? 'sha256-2Q+j4hfT09+1+imS46J2YlkCtHWQt0/BE79PXjJ0ZJ8=' : 'sha256-V28GQnL3aYxbwgpV3yW1oJ+VKKe/PBSzWntNyH8zVXA=';

		const cspDirectives = [
			'default-src \'self\';',
			'img-src \'self\' https: data: blob:;',
			'media-src \'self\';',
			isESM ?
				`script-src 'self' 'unsafe-eval' ${WORKBENCH_NLS_BASE_URL ?? ''} blob: 'nonce-1nline-m4p' ${this._getScriptCspHashes(data).join(' ')} '${webWorkerExtensionHostIframeScriptSHA}' 'sha256-/r7rqQ+yrxt57sxLuQ6AMYcy/lUpvAIzHjIJt/OeLWU=' ${useTestResolver ? '' : `http://${remoteAuthority}`};` : // the sha is the same as in src/vs/workbench/services/extensions/worker/webWorkerExtensionHostIframe.esm.html
				`script-src 'self' 'unsafe-eval' ${WORKBENCH_NLS_BASE_URL ?? ''} ${this._getScriptCspHashes(data).join(' ')} '${webWorkerExtensionHostIframeScriptSHA}' ${useTestResolver ? '' : `http://${remoteAuthority}`};`, // the sha is the same as in src/vs/workbench/services/extensions/worker/webWorkerExtensionHostIframe.html
			'child-src \'self\';',
			`frame-src 'self' https://*.vscode-cdn.net data:;`,
			'worker-src \'self\' data: blob:;',
			'style-src \'self\' \'unsafe-inline\';',
			'connect-src \'self\' ws: wss: https:;',
			'font-src \'self\' blob:;',
			'manifest-src \'self\';'
		].join(' ');

		const headers: http.OutgoingHttpHeaders = {
			'Content-Type': 'text/html',
			'Content-Security-Policy': cspDirectives
		};
		if (this._connectionToken.type !== ServerConnectionTokenType.None) {
			// At this point we know the client has a valid cookie
			// and we want to set it prolong it to ensure that this
			// client is valid for another 1 week at least
			headers['Set-Cookie'] = cookie.serialize(
				connectionTokenCookieName,
				this._connectionToken.value,
				{
					sameSite: 'lax',
					maxAge: 60 * 60 * 24 * 7 /* 1 week */
				}
			);
		}

		res.writeHead(200, headers);
		return void res.end(data);
	}

	private _getScriptCspHashes(content: string): string[] {
		// Compute the CSP hashes for line scripts. Uses regex
		// which means it isn't 100% good.
		const regex = /<script>([\s\S]+?)<\/script>/img;
		const result: string[] = [];
		let match: RegExpExecArray | null;
		while (match = regex.exec(content)) {
			const hasher = crypto.createHash('sha256');
			// This only works on Windows if we strip `\r` from `\r\n`.
			const script = match[1].replace(/\r\n/g, '\n');
			const hash = hasher
				.update(Buffer.from(script))
				.digest().toString('base64');

			result.push(`'sha256-${hash}'`);
		}
		return result;
	}

	/**
	 * Handle HTTP requests for /callback
	 */
	private async _handleCallback(res: http.ServerResponse): Promise<void> {
		const filePath = FileAccess.asFileUri('vs/code/browser/workbench/callback.html').fsPath;
		const data = (await promises.readFile(filePath)).toString();
		const cspDirectives = [
			'default-src \'self\';',
			'img-src \'self\' https: data: blob:;',
			'media-src \'none\';',
			`script-src 'self' ${this._getScriptCspHashes(data).join(' ')};`,
			'style-src \'self\' \'unsafe-inline\';',
			'font-src \'self\' blob:;'
		].join(' ');

		res.writeHead(200, {
			'Content-Type': 'text/html',
			'Content-Security-Policy': cspDirectives
		});
		return void res.end(data);
	}
}<|MERGE_RESOLUTION|>--- conflicted
+++ resolved
@@ -29,11 +29,7 @@
 import { CharCode } from 'vs/base/common/charCode';
 import { IExtensionManifest } from 'vs/platform/extensions/common/extensions';
 import { isESM } from 'vs/base/common/amd';
-<<<<<<< HEAD
-import { ICSSDevelopmentService } from 'vs/platform/environment/node/cssDevService';
-=======
 import { ICSSDevelopmentService } from 'vs/platform/cssDev/node/cssDevService';
->>>>>>> bea40cdd
 
 const textMimeType: { [ext: string]: string | undefined } = {
 	'.html': 'text/html',
