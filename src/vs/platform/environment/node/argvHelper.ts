/*---------------------------------------------------------------------------------------------
 *  Copyright (c) Microsoft Corporation. All rights reserved.
 *  Licensed under the MIT License. See License.txt in the project root for license information.
 *--------------------------------------------------------------------------------------------*/

<<<<<<< HEAD
=======
import assert from 'assert';
>>>>>>> a9a4ef8a
import { IProcessEnvironment } from 'vs/base/common/platform';
import { localize } from 'vs/nls';
import { NativeParsedArgs } from 'vs/platform/environment/common/argv';
import { ErrorReporter, NATIVE_CLI_COMMANDS, OPTIONS, parseArgs } from 'vs/platform/environment/node/argv';

// ESM-comment-begin
import * as assert from 'assert';
// ESM-comment-end
// ESM-uncomment-begin
// function assert(condition: boolean, message: string) {
// 	if (!condition) {
// 		throw new Error(message);
// 	}
// }
// ESM-uncomment-end


function parseAndValidate(cmdLineArgs: string[], reportWarnings: boolean): NativeParsedArgs {
	const onMultipleValues = (id: string, val: string) => {
		console.warn(localize('multipleValues', "Option '{0}' is defined more than once. Using value '{1}'.", id, val));
	};
	const onEmptyValue = (id: string) => {
		console.warn(localize('emptyValue', "Option '{0}' requires a non empty value. Ignoring the option.", id));
	};
	const onDeprecatedOption = (deprecatedOption: string, message: string) => {
		console.warn(localize('deprecatedArgument', "Option '{0}' is deprecated: {1}", deprecatedOption, message));
	};
	const getSubcommandReporter = (command: string) => ({
		onUnknownOption: (id: string) => {
			if (!(NATIVE_CLI_COMMANDS as readonly string[]).includes(command)) {
				console.warn(localize('unknownSubCommandOption', "Warning: '{0}' is not in the list of known options for subcommand '{1}'", id, command));
			}
		},
		onMultipleValues,
		onEmptyValue,
		onDeprecatedOption,
		getSubcommandReporter: (NATIVE_CLI_COMMANDS as readonly string[]).includes(command) ? getSubcommandReporter : undefined
	});
	const errorReporter: ErrorReporter = {
		onUnknownOption: (id) => {
			console.warn(localize('unknownOption', "Warning: '{0}' is not in the list of known options, but still passed to Electron/Chromium.", id));
		},
		onMultipleValues,
		onEmptyValue,
		onDeprecatedOption,
		getSubcommandReporter
	};

	const args = parseArgs(cmdLineArgs, OPTIONS, reportWarnings ? errorReporter : undefined);
	if (args.goto) {
		args._.forEach(arg => assert(/^(\w:)?[^:]+(:\d*){0,2}:?$/.test(arg), localize('gotoValidation', "Arguments in `--goto` mode should be in the format of `FILE(:LINE(:CHARACTER))`.")));
	}

	return args;
}

function stripAppPath(argv: string[]): string[] | undefined {
	const index = argv.findIndex(a => !/^-/.test(a));

	if (index > -1) {
		return [...argv.slice(0, index), ...argv.slice(index + 1)];
	}
	return undefined;
}

/**
 * Use this to parse raw code process.argv such as: `Electron . --verbose --wait`
 */
export function parseMainProcessArgv(processArgv: string[]): NativeParsedArgs {
	let [, ...args] = processArgv;

	// If dev, remove the first non-option argument: it's the app location
	if (process.env['VSCODE_DEV']) {
		args = stripAppPath(args) || [];
	}

	// If called from CLI, don't report warnings as they are already reported.
	const reportWarnings = !isLaunchedFromCli(process.env);
	return parseAndValidate(args, reportWarnings);
}

/**
 * Use this to parse raw code CLI process.argv such as: `Electron cli.js . --verbose --wait`
 */
export function parseCLIProcessArgv(processArgv: string[]): NativeParsedArgs {
	let [, , ...args] = processArgv; // remove the first non-option argument: it's always the app location

	// If dev, remove the first non-option argument: it's the app location
	if (process.env['VSCODE_DEV']) {
		args = stripAppPath(args) || [];
	}

	return parseAndValidate(args, true);
}

export function addArg(argv: string[], ...args: string[]): string[] {
	const endOfArgsMarkerIndex = argv.indexOf('--');
	if (endOfArgsMarkerIndex === -1) {
		argv.push(...args);
	} else {
		// if the we have an argument "--" (end of argument marker)
		// we cannot add arguments at the end. rather, we add
		// arguments before the "--" marker.
		argv.splice(endOfArgsMarkerIndex, 0, ...args);
	}

	return argv;
}

export function isLaunchedFromCli(env: IProcessEnvironment): boolean {
	return env['VSCODE_CLI'] === '1';
}<|MERGE_RESOLUTION|>--- conflicted
+++ resolved
@@ -3,17 +3,13 @@
  *  Licensed under the MIT License. See License.txt in the project root for license information.
  *--------------------------------------------------------------------------------------------*/
 
-<<<<<<< HEAD
-=======
-import assert from 'assert';
->>>>>>> a9a4ef8a
 import { IProcessEnvironment } from 'vs/base/common/platform';
 import { localize } from 'vs/nls';
 import { NativeParsedArgs } from 'vs/platform/environment/common/argv';
 import { ErrorReporter, NATIVE_CLI_COMMANDS, OPTIONS, parseArgs } from 'vs/platform/environment/node/argv';
 
 // ESM-comment-begin
-import * as assert from 'assert';
+import assert from 'assert';
 // ESM-comment-end
 // ESM-uncomment-begin
 // function assert(condition: boolean, message: string) {
